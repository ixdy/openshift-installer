--- conflicted
+++ resolved
@@ -53,15 +53,9 @@
   security_group_id = "${aws_security_group.master.id}"
 
   protocol    = "tcp"
-<<<<<<< HEAD
   cidr_blocks = ["${data.aws_vpc.cluster_vpc.cidr_block}"]
-  from_port   = 443
-  to_port     = 443
-=======
-  cidr_blocks = ["0.0.0.0/0"]
   from_port   = 6443
   to_port     = 6443
->>>>>>> 4cbb432b
 }
 
 resource "aws_security_group_rule" "master_ingress_heapster" {
